module NeuralNetDiffEq

using Reexport, Statistics
@reexport using DiffEqBase
<<<<<<< HEAD
using Flux, Zygote, DiffEqSensitivity, Random
import Tracker
=======
using Flux, Zygote, DiffEqSensitivity, ForwardDiff
using DiffEqFlux, Adapt
import Tracker, Optim
>>>>>>> 171d48d1

abstract type NeuralNetDiffEqAlgorithm <: DiffEqBase.AbstractODEAlgorithm end

struct TerminalPDEProblem{G,F,Mu,Sigma,X,T,P} <: DiffEqBase.DEProblem
    g::G
    f::F
    μ::Mu
    σ::Sigma
    X0::X
    tspan::Tuple{T,T}
    p::P
    TerminalPDEProblem(g,f,μ,σ,X0,tspan,p=nothing) = new{typeof(g),typeof(f),
                                                         typeof(μ),typeof(σ),
                                                         typeof(X0),eltype(tspan),
                                                         typeof(p)}(
                                                         g,f,μ,σ,X0,tspan,p)
end

Base.summary(prob::TerminalPDEProblem) = string(nameof(typeof(prob)))

function Base.show(io::IO, A::TerminalPDEProblem)
  println(io,summary(A))
  print(io,"timespan: ")
  show(io,A.tspan)
end

struct KolmogorovPDEProblem{ Mu, Sigma, Phi, X , T , D ,P} <: DiffEqBase.DEProblem
    μ::Mu
    sigma::Sigma
    phi::Phi
    xspan::Tuple{X,X}
    tspan::Tuple{T,T}
    d::D
    p::P
    KolmogorovPDEProblem( μ, sigma, phi , xspan , tspan , d, p=nothing) = new{typeof(μ),typeof(sigma),typeof(phi),eltype(tspan),eltype(xspan),typeof(d),typeof(p)}(μ,sigma,phi,xspan,tspan,d,p)
end
 
Base.summary(prob::KolmogorovPDEProblem) = string(nameof(typeof(prob)))
function Base.show(io::IO, A::KolmogorovPDEProblem)
  println(io,summary(A))
  print(io,"timespan: ")
  show(io,A.tspan)
  print(io,"xspan: ")
  show(io,A.xspan)
  println(io , "μ")
  show(io , A.μ)
  println(io,"Sigma")
  show(io , A.sigma)
end
 
include("ode_solve.jl")
include("pde_solve.jl")
include("pde_solve_ns.jl")
include("kolmogorov_solve.jl")


export NNODE, TerminalPDEProblem, NNPDEHan, NNPDENS, KolmogorovPDEProblem, NNKolmogorov

end # module<|MERGE_RESOLUTION|>--- conflicted
+++ resolved
@@ -2,14 +2,10 @@
 
 using Reexport, Statistics
 @reexport using DiffEqBase
-<<<<<<< HEAD
-using Flux, Zygote, DiffEqSensitivity, Random
-import Tracker
-=======
-using Flux, Zygote, DiffEqSensitivity, ForwardDiff
+
+using Flux, Zygote, DiffEqSensitivity, ForwardDiff, Random
 using DiffEqFlux, Adapt
 import Tracker, Optim
->>>>>>> 171d48d1
 
 abstract type NeuralNetDiffEqAlgorithm <: DiffEqBase.AbstractODEAlgorithm end
 
