--- conflicted
+++ resolved
@@ -4,13 +4,9 @@
 @reexport using DiffEqBase
 
 using Flux, Zygote, DiffEqSensitivity, ForwardDiff, Random, Distributions
-<<<<<<< HEAD
-using DiffEqFlux, Adapt, CuArrays
+using DiffEqFlux, Adapt, CuArrays, StochasticDiffEq
 using ModelingToolkit
 
-=======
-using DiffEqFlux, Adapt, CuArrays, StochasticDiffEq
->>>>>>> c29ed405
 import Tracker, Optim
 
 abstract type NeuralNetDiffEqAlgorithm <: DiffEqBase.AbstractODEAlgorithm end
