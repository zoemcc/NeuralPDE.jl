name = "NeuralPDE"
uuid = "315f7962-48a3-4962-8226-d0f33b1235f0"
authors = ["Chris Rackauckas <accounts@chrisrackauckas.com>"]
version = "2.5.0"

[deps]
Adapt = "79e6a3ab-5dfb-504d-930d-738a2a938a0e"
CUDA = "052768ef-5323-5732-b1bb-66c8b64840ba"
DiffEqBase = "2b5f629d-d688-5b77-993f-72d75c75574e"
DiffEqFlux = "aae7a2af-3d4f-5e19-a356-7da93b79d9d0"
DiffEqNoiseProcess = "77a26b50-5914-5dd7-bc55-306e6241c503"
DiffEqSensitivity = "41bf760c-e81c-5289-8e54-58b1f1f8abe2"
Distributions = "31c24e10-a181-5473-b8eb-7969acd0382f"
Flux = "587475ba-b771-5e3f-ad9e-33799f191a9c"
ForwardDiff = "f6369f11-7733-5829-9624-2563aa707210"
GalacticOptim = "a75be94c-b780-496d-a8a9-0878b188d577"
LinearAlgebra = "37e2e46d-f89d-539d-b4ee-838fcccc9c8e"
ModelingToolkit = "961ee093-0014-501f-94e3-6117800e7a78"
Optim = "429524aa-4258-5aef-a3af-852621145aeb"
Random = "9a3f8284-a2c9-5f02-9a11-845980a1fd5c"
Reexport = "189a3867-3050-52da-a836-e630ba90ab69"
Statistics = "10745b16-79ce-11e8-11f9-7d13ad32a3b2"
StochasticDiffEq = "789caeaf-c7a9-5a7d-9973-96adeb23e2a0"
Tracker = "9f7883ad-71c0-57eb-9f7f-b5c9e6d3789c"
Zygote = "e88e6eb3-aa80-5325-afca-941959d7151f"
Quadrature = "67601950-bd08-11e9-3c89-fd23fb4432d2"
Cubature = "667455a9-e2ce-5579-9412-b964f529a492"
Cuba = "8a292aeb-7a57-582c-b821-06e4c11590b1"
RuntimeGeneratedFunctions = "7e49a35a-f44a-4d26-94aa-eba1b4ca6b47"

[compat]
Adapt = "2.0"
CUDA = "1.2, 2.0"
DiffEqBase = "6"
DiffEqFlux = "1.21"
DiffEqNoiseProcess = "5.1"
DiffEqSensitivity = "6.5"
Distributions = "0.23, 0.24"
Flux = "0.10.1, 0.11"
ForwardDiff = "0.10"
GalacticOptim = "0.3, 0.4"
ModelingToolkit = "3.11, 4.0"
Optim = "1.0"
Reexport = "0.2"
StochasticDiffEq = "6.13"
Tracker = "0.2"
Zygote = "0.5"
<<<<<<< HEAD
Quadrature = "1.5"
Cubature = "1.5.1"
Cuba = "2.1.0"
RuntimeGeneratedFunctions = "0.4"
julia = "1.3"
=======
julia = "1.5"
>>>>>>> e036fddd

[extras]
DiffEqDevTools = "f3b72e0c-5b89-59e1-b016-84e28bfd966d"
Pkg = "44cfe95a-1eb2-52ea-b672-e2afdf69b78f"
SafeTestsets = "1bc83da4-3b8d-516f-aca4-4fe02f6d838f"
Test = "8dfed614-e22c-5e08-85e1-65c5234f0b40"

[targets]
test = ["Test", "SafeTestsets", "DiffEqDevTools", "Pkg"]<|MERGE_RESOLUTION|>--- conflicted
+++ resolved
@@ -45,15 +45,11 @@
 StochasticDiffEq = "6.13"
 Tracker = "0.2"
 Zygote = "0.5"
-<<<<<<< HEAD
 Quadrature = "1.5"
 Cubature = "1.5.1"
 Cuba = "2.1.0"
 RuntimeGeneratedFunctions = "0.4"
-julia = "1.3"
-=======
 julia = "1.5"
->>>>>>> e036fddd
 
 [extras]
 DiffEqDevTools = "f3b72e0c-5b89-59e1-b016-84e28bfd966d"
